--- conflicted
+++ resolved
@@ -270,11 +270,7 @@
                 sumo_call.append("true")
 
                 sumo_call.append("--window-size")
-<<<<<<< HEAD
-                sumo_call.append("310,571") # +1300,+300 for Merge, +500, +500 for grid
-=======
                 sumo_call.append("810,1071") # +1300,+300 for Merge, +500, +500 for grid, +2100, +500 for bottleneck
->>>>>>> 880e1f0d
 
                 # sumo_call.append("--gui-settings-file")
                 # sumo_call.append("/home/michael/Desktop/flow/viewsettings.xml")
