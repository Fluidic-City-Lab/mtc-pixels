--- conflicted
+++ resolved
@@ -9,15 +9,11 @@
 from copy import deepcopy
 
 import numpy as np
-<<<<<<< HEAD
 import cv2
 import os
 import random
 from PIL import Image
-=======
-from PIL import Image
-import cv2
->>>>>>> 1e679ecf
+
 
 ADDITIONAL_ENV_PARAMS = {
     # maximum acceleration for autonomous vehicles, in m/s^2
@@ -171,7 +167,7 @@
 
     def get_state(self):
         """See class definition."""
-<<<<<<< HEAD
+
         
         # Save the avg and min velocity collectors to a file
         # if self.step_counter == self.env_params.horizon + self.env_params.warmup_steps:
@@ -194,8 +190,7 @@
         #     with open(f"../../michael_files/{self.results_dir_name}/rl_accel_realized.txt", "a") as f:
         #         np.savetxt(f, np.asarray(self.rl_accel_realized_collector), delimiter=",", newline=",")
         #         f.write("\n")
-=======
->>>>>>> 1e679ecf
+
 
         # speed = np.asarray([self.k.vehicle.get_speed(veh_id) for veh_id in self.k.vehicle.get_ids()])
         # self.avg_velocity_collector.append(np.mean(speed))
@@ -203,7 +198,6 @@
 
         # rl_id = self.k.vehicle.get_rl_ids()[0]
         # self.rl_velocity_collector.append(self.k.vehicle.get_speed(rl_id))
-<<<<<<< HEAD
         # self.rl_accel_realized_collector.append(self.k.vehicle.get_realized_accel(rl_id))
 
 
@@ -238,77 +232,13 @@
         #      self.k.vehicle.get_x_by_id(rl_id)) % self.k.network.length()
         #     / max_length
         # ])
-=======
-        # self.rl_accel_collector.append(self.k.vehicle.get_accel(rl_id))
-        # self.rl_accel_realized_collector.append(self.k.vehicle.get_realized_accel(rl_id))
-
-        # # Save the avg and min velocity collectors to a file
-        # if self.step_counter == self.env_params.horizon + self.env_params.warmup_steps:
-        #     print(self.step_counter)
-        #     print(len(self.avg_velocity_collector))
-        #     print(len(self.min_velocity_collector))
-
-        #     with open(f"/home/michael/Desktop/flow/michael_files/avg_velocity.txt", "a") as f:
-        #         np.savetxt(f, np.asarray(self.avg_velocity_collector), delimiter=",", newline="")
-        #         f.write("\n")
-            
-        #     with open(f"/home/michael/Desktop/flow/michael_files/min_velocity.txt", "a") as f:
-        #         np.savetxt(f, np.asarray(self.min_velocity_collector), delimiter=",", newline="")
-        #         f.write("\n")
-            
-        #     with open(f"/home/michael/Desktop/flow/michael_files/rl_velocity.txt", "a") as f:
-        #         np.savetxt(f, np.asarray(self.rl_velocity_collector), delimiter=",", newline="")
-        #         f.write("\n")
-
-        #     with open(f"/home/michael/Desktop/flow/michael_files/rl_accel.txt", "a") as f:
-        #         np.savetxt(f, np.asarray(self.rl_accel_collector), delimiter=",", newline="")
-        #         f.write("\n")
-        
-        #     with open(f"/home/michael/Desktop/flow/michael_files/rl_accel_realized.txt", "a") as f:
-        #         np.savetxt(f, np.asarray(self.rl_accel_realized_collector), delimiter=",", newline="")
-        #         f.write("\n")
-
-        
-        '''
-            Following code is the original code from Cathy Wu 
-        '''
-        speed = [self.k.vehicle.get_speed(veh_id) / self.k.network.max_speed()
-                 for veh_id in self.sorted_ids]
-        pos = [self.k.vehicle.get_x_by_id(veh_id) / self.k.network.length()
-               for veh_id in self.sorted_ids]
-
-        observation = np.array(speed + pos)
->>>>>>> 1e679ecf
 
         '''
             SUMO GUI Full Observations
             Following code uses screenshot from sumo-gui to train the model
         '''
-<<<<<<< HEAD
         # observation = Image.open(f"./sumo_obs/state_{self.k.simulation.id}.jpeg")
         # observation = observation.convert("L")
-=======
-        # observation = Image.open(f"/home/michael/Desktop/flow_screenshots/state_{self.k.simulation.id}.jpeg")
-        # # observation = observation.crop((191, 0, 852, 661)) Keeping this line to save the numbers
-        # observation = observation.resize((84,84)) # Resizing the image to be smaller
-        # observation = np.asarray(observation) / 255.
-
-        '''
-            SUMO GUI Partial Observations
-            Following code uses partial observations from screenshots from sumo-gui to train the model
-            Uses numpy to find red pixels within the screenshot
-        '''
-        # sight_radius = self.sim_params.sight_radius
-        # observation = Image.open(f"/home/michael/Desktop/flow/sumo_full_obs/state_{self.k.simulation.id}.jpeg").convert("RGB")
-        # observation = np.moveaxis(np.asarray(observation), -1, 0)
-        # redpix, greenpix = observation[0], observation[1] 
-        # redpix_indices = np.where(np.logical_and(redpix > 180, redpix < 220, greenpix < 50))
-        # y, x = int(np.mean(redpix_indices[0])), int(np.mean(redpix_indices[1]))
-        # observation = Image.fromarray(np.moveaxis(observation, 0, -1))
-        # left, upper, right, lower = x - sight_radius, y - sight_radius, x + sight_radius, y + sight_radius
-        # observation = observation.crop((left, upper, right, lower))
-        # # observation.save(f'./sumo_partial_obs/example{self.k.simulation.id}_{self.k.simulation.timestep}.png')
->>>>>>> 1e679ecf
         # observation = observation.resize((84,84)) # Resizing the image to be smaller
         # observation = np.asarray(observation) / 255.
 
@@ -317,7 +247,6 @@
             Following code is another method for getting partial observations from the sumo-gui screenshots
             Uses the 2D position of the RL vehicle for a more accurate screenshot
         '''
-<<<<<<< HEAD
         sight_radius = self.sim_params.sight_radius
         rl_id = self.k.vehicle.get_rl_ids()[0]
         x, y = self.k.vehicle.get_2d_position(rl_id)
@@ -339,77 +268,7 @@
         # observation.save(f'../../michael_files/sumo_obs/example{self.k.simulation.id}_{self.k.simulation.timestep}.png')
         # observation = np.asarray(observation)
         observation = observation / 255.
-=======
-        # sight_radius = self.sim_params.sight_radius
-        # rl_id = self.k.vehicle.get_rl_ids()[0]
-        # x, y = self.k.vehicle.get_2d_position(rl_id)
-        # x, y = self.map_coordinates(x, y)
-        # observation = Image.open(f"/home/michael/Desktop/flow/sumo_obs/state_{self.k.simulation.id}.jpeg").convert("RGB")        
-        # left, upper, right, lower = x - sight_radius, y - sight_radius, x + sight_radius, y + sight_radius
-        # observation = observation.crop((left, upper, right, lower))
-        # observation = observation.convert("L")
-        # observation = observation.resize((84,84))
-        # # observation.save(f'./sumo_obs/example{self.k.simulation.id}_{self.k.simulation.timestep}.png')
-        # observation = np.asarray(observation)
-        # # observation = self.gaussian_noise(observation, 50)
-        # height, width = observation.shape[0:2]
-        # sight_radius = height / 2
-        # mask = np.zeros((height, width), np.uint8)
-        # cv2.circle(mask, (int(sight_radius), int(sight_radius)),
-        #            int(sight_radius), (255, 255, 255), thickness=-1)
-        # observation = cv2.bitwise_and(observation, observation, mask=mask)
-        # observation = observation / 255.
-
-        '''
-            Pyglet Renderer Full Observations
-            Following code uses the Pyglet renderer with frames of the full observation space
-        '''
-        # print(type(self.frame))
-        # print(self.frame.shape)
-        # observation = Image.fromarray(np.asarray(self.frame))
-        # observation = observation.resize((84,84))
-        # observation = np.asarray(observation) / 255.
-
-        '''
-            Pyglet Renderer Partial Observations
-            Following code uses the Pyglet renderer with sights around the RL vehicles for local observation
-        '''
-        # if np.asarray(self.sights).shape[0] == 0: # When the rendering is initialized, the shape is (0,)
-        #     observation = np.uint8(np.full((100,100,3), 100)) # Create a blank gray square image
-        #     observation = Image.fromarray(observation)
-        # else: 
-        #     observation = Image.fromarray(np.asarray(self.sights[0]))
-        # observation.save("./sight_example.png")
-        # observation = observation.resize((84,84))
-        # observation = np.asarray(observation) / 255.
-
-        '''
-            Matplotlib Full Observations
-            Following code uses Matplotlib to render frames based on the positions of the vehicle, which
-            the RL controller learns on. 
-        '''
-        # car_pos = [int(self.k.vehicle.get_x_by_id(item)) for item in self.k.vehicle.get_ids()]
-        # observation = self.plt_frame(car_pos)
-
-
-        '''
-            Matplotlib Partial Observations
-            Following code uses Matplotlib to render frames based on the positions of the vehicle, which
-            the RL controller learns on. 
-        '''
-        # sight_radius = self.sim_params.sight_radius
-        # car_pos = [int(self.k.vehicle.get_x_by_id(item)) for item in self.k.vehicle.get_ids()]
-        # observation = self.plt_frame(car_pos)
-        # red_pixel = np.array([255, 0, 0])
-        # red_idx = np.where(np.all(observation == red_pixel, axis=-1))
-        # y, x = np.mean(red_idx[0]), np.mean(red_idx[1])
-        # x_min = int(x - sight_radius)
-        # y_min = int(y - sight_radius)
-        # x_max = int(x + sight_radius)
-        # y_max = int(y + sight_radius)
-        # observation = observation[y_min:y_max, x_min:x_max]
-        # observation = observation / 255.
->>>>>>> 1e679ecf
+
 
         '''
             All white observations to make sure that learning on images is working and that the policy
@@ -417,7 +276,6 @@
         '''
         # observation = np.zeros((84,84)) / 255.
 
-<<<<<<< HEAD
         # if self.step_counter == 0:
         #     for i in range(2):
         #         self.memory.append(observation)
@@ -426,8 +284,7 @@
         # self.memory.insert(len(self.memory), observation)
 
         # return np.moveaxis(np.asarray(self.memory),0,-1)
-=======
->>>>>>> 1e679ecf
+
 
         return observation
 
@@ -539,7 +396,6 @@
             self.absolute_position[veh_id] = self.k.vehicle.get_x_by_id(veh_id)
             self.prev_pos[veh_id] = self.k.vehicle.get_x_by_id(veh_id)
 
-<<<<<<< HEAD
         return super().reset()
 
     def map_coordinates(self, x, y):
@@ -553,10 +409,7 @@
 
         return x, y
 
-=======
-        return obs
-        
->>>>>>> 1e679ecf
+
     def cv2_clipped_zoom(self, img, zoom_factor=0):
 
         """
