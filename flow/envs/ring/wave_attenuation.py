--- conflicted
+++ resolved
@@ -25,10 +25,8 @@
 
 import uuid
 import time
-<<<<<<< HEAD
 import os
-=======
->>>>>>> 1e679ecf
+
 import cv2
 import matplotlib.pyplot as plt
 
@@ -277,17 +275,13 @@
     @property
     def observation_space(self):
         """See class definition."""
-<<<<<<< HEAD
         return Box(low=-float('inf'), 
                 high=float('inf'),
                 # shape=(84,84,),
                 # shape=(3, ), 
                 shape=(1,), # Removed velocity obs.
                 dtype=np.float32)
-=======
-        return Box(low=-float('inf'), high=float('inf'),
-                   shape=(3, ), dtype=np.float32)
->>>>>>> 1e679ecf
+
 
     def get_state(self):
         """See class definition."""
@@ -402,67 +396,6 @@
             Following code is another method for getting partial observations from the sumo-gui screenshots
             Uses the 2D position of the RL vehicle for a more accurate screenshot
         '''
-<<<<<<< HEAD
-=======
-        # sight_radius = self.sim_params.sight_radius
-        # rl_id = self.k.vehicle.get_rl_ids()[0]
-        # x, y = self.k.vehicle.get_2d_position(rl_id)
-        # x, y = self.map_coordinates(x, y)
-        # observation = Image.open(f"/home/michael/Desktop/flow/sumo_obs/state_{self.k.simulation.id}.jpeg").convert("RGB")        
-        # left, upper, right, lower = x - sight_radius, y - sight_radius, x + sight_radius, y + sight_radius
-        # observation = observation.crop((left, upper, right, lower))
-        # observation = observation.convert("L")
-        # observation = observation.resize((84,84))
-        # # observation.save(f'./sumo_obs/example{self.k.simulation.id}_{self.k.simulation.timestep}.png')
-        # observation = np.asarray(observation)
-        # observation = self.cv2_clipped_zoom(observation, 1.5)
-        # # observation = self.gaussian_noise(observation, 50)
-        # height, width = observation.shape[0:2]
-        # sight_radius = height / 2
-        # mask = np.zeros((height, width), np.uint8)
-        # cv2.circle(mask, (int(sight_radius), int(sight_radius)),
-        #            int(sight_radius), (255, 255, 255), thickness=-1)
-        # observation = cv2.bitwise_and(observation, observation, mask=mask)
-        # observation = observation / 255.
-
-        '''
-            Pyglet Renderer Full Observations
-            Following code uses the Pyglet renderer with frames of the full observation space
-        '''
-        # print(type(self.frame))
-        # print(self.frame.shape)
-        # observation = Image.fromarray(np.asarray(self.frame))
-        # observation = observation.resize((84,84))
-        # observation = np.asarray(observation) / 255.
-
-        '''
-            Pyglet Renderer Partial Observations
-            Following code uses the Pyglet renderer with sights around the RL vehicles for local observation
-        '''
-        # if np.asarray(self.sights).shape[0] == 0: # When the rendering is initialized, the shape is (0,)
-        #     observation = np.uint8(np.full((100,100,3), 100)) # Create a blank gray square image
-        #     observation = Image.fromarray(observation)
-        # else: 
-        #     observation = Image.fromarray(np.asarray(self.sights[0]))
-        # observation.save("./sight_example.png")
-        # observation = observation.resize((84,84))
-        # observation = np.asarray(observation) / 255.
-
-        '''
-            Matplotlib Full Observations
-            Following code uses Matplotlib to render frames based on the positions of the vehicle, which
-            the RL controller learns on. 
-        '''
-        # car_pos = [int(self.k.vehicle.get_x_by_id(item)) for item in self.k.vehicle.get_ids()]
-        # observation = self.plt_frame(car_pos)
-
-
-        '''
-            Matplotlib Partial Observations
-            Following code uses Matplotlib to render frames based on the positions of the vehicle, which
-            the RL controller learns on. 
-        '''
->>>>>>> 1e679ecf
         # sight_radius = self.sim_params.sight_radius
         # rl_id = self.k.vehicle.get_rl_ids()[0]
         # x, y = self.k.vehicle.get_2d_position(rl_id)
@@ -489,26 +422,6 @@
         '''
             All white observations to make sure that learning on images is working and that the policy
             is not just randomly learning to do the correct behavior.
-<<<<<<< HEAD
-=======
-        '''
-        # observation = np.zeros((84,84)) / 255.
-
-        '''
-            Comparing time between different ways for loading the images
-            Idea is to save two times on 1 line: 
-                1. the time taken to take the screenshot/frame
-                2. the time taken to load the screenshot/frame
-            The two times will be summed per line and then averaged across every line
-
-            SL (Save and Load) -> Using the SUMO GUI screenshot function in simulationStep()
-            SLPR (Save and Load Pyglet Renderer) -> Using the SUMO GUI screenshot function in render()
-            FPR (Frame Pyglet Renderer) -> Using the Pyglet renderer frame that is the fully observed observation space
-            SPR (Sight Pyglet Renderer) -> Using the Pyglet renderer local observation sight around the RL vehicle
-            
-            If doing SL, then it should be the simulation id (self.k.simulation.id), else the kernel 
-            id (self.k.id)
->>>>>>> 1e679ecf
         '''
         # observation = np.zeros((84,84)) / 255.
         # observation = np.asarray([0])
@@ -623,7 +536,6 @@
         result = cv2.resize(cropped_img, (resize_width, resize_height))
         result = np.pad(result, pad_spec, mode='constant')
         assert result.shape[0] == height and result.shape[1] == width
-<<<<<<< HEAD
         return result
 
     def gaussian_noise(self, img, sigma):
@@ -636,66 +548,3 @@
 
 # Command to clear memory cache.
 # sudo sh -c 'echo 3 >/proc/sys/vm/drop_caches'
-
-
-        '''
-            Pyglet Renderer Full Observations
-            Following code uses the Pyglet renderer with frames of the full observation space
-        '''
-        # print(type(self.frame))
-        # print(self.frame.shape)
-        # observation = Image.fromarray(np.asarray(self.frame))
-        # observation = observation.resize((84,84))
-        # observation = np.asarray(observation) / 255.
-
-        '''
-            Pyglet Renderer Partial Observations
-            Following code uses the Pyglet renderer with sights around the RL vehicles for local observation
-        '''
-        # if np.asarray(self.sights).shape[0] == 0: # When the rendering is initialized, the shape is (0,)
-        #     observation = np.uint8(np.full((100,100,3), 100)) # Create a blank gray square image
-        #     observation = Image.fromarray(observation)
-        # else: 
-        #     observation = Image.fromarray(np.asarray(self.sights[0]))
-        # observation.save("./sight_example.png")
-        # observation = observation.resize((84,84))
-        # observation = np.asarray(observation) / 255.
-
-        '''
-            Matplotlib Full Observations
-            Following code uses Matplotlib to render frames based on the positions of the vehicle, which
-            the RL controller learns on. 
-        '''
-        # car_pos = [int(self.k.vehicle.get_x_by_id(item)) for item in self.k.vehicle.get_ids()]
-        # observation = self.plt_frame(car_pos)
-
-
-        '''
-            Matplotlib Partial Observations
-            Following code uses Matplotlib to render frames based on the positions of the vehicle, which
-            the RL controller learns on. 
-        '''
-        # sight_radius = self.sim_params.sight_radius
-        # car_pos = [int(self.k.vehicle.get_x_by_id(item)) for item in self.k.vehicle.get_ids()]
-        # observation = self.plt_frame(car_pos)
-        # red_pixel = np.array([255, 0, 0])
-        # red_idx = np.where(np.all(observation == red_pixel, axis=-1))
-        # y, x = np.mean(red_idx[0]), np.mean(red_idx[1])
-        # x_min = int(x - sight_radius)
-        # y_min = int(y - sight_radius)
-        # x_max = int(x + sight_radius)
-        # y_max = int(y + sight_radius)
-        # observation = observation[y_min:y_max, x_min:x_max]
-        # height, width = observation.shape[0:2]
-        # sight_radius = height / 2
-        # mask = np.zeros((height, width), np.uint8)
-        # cv2.circle(mask, (int(sight_radius), int(sight_radius)),
-        #            int(sight_radius), (255, 255, 255), thickness=-1)
-        # observation = cv2.bitwise_and(observation, observation, mask=mask)
-        # observation = Image.fromarray(observation)
-        # observation = observation.convert("L")
-        # observation = observation.resize((84,84))
-        # observation = np.asarray(observation) / 255.
-=======
-        return result
->>>>>>> 1e679ecf
