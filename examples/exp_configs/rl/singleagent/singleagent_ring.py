--- conflicted
+++ resolved
@@ -53,14 +53,10 @@
         render=True,
         save_render=False,
         restart_instance=False,
-<<<<<<< HEAD
         sight_radius=42,
         show_radius=False,
         # emission_path="../../michael_files/emission_collection/"
-=======
-        sight_radius=40,
-        show_radius=False
->>>>>>> 1e679ecf
+
     ),
 
     # environment related parameters (see flow.core.params.EnvParams)
